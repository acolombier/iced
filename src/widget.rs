//! Display information and interactive controls in your application.
//!
//! # Re-exports
//! For convenience, the contents of this module are available at the root
//! module. Therefore, you can directly type:
//!
//! ```
//! use iced::{button, Button};
//! ```
//!
//! # Stateful widgets
//! Some widgets need to keep track of __local state__.
//!
//! These widgets have their own module with a `State` type. For instance, a
//! [`TextInput`] has some [`text_input::State`].
#[cfg(not(target_arch = "wasm32"))]
mod platform {
    pub use crate::renderer::widget::{
        button, checkbox, container, pane_grid, pick_list, progress_bar, radio,
        rule, scrollable, slider, text_input, Column, Row, Space, Text,
    };

    #[cfg(any(feature = "canvas", feature = "glow_canvas"))]
    #[cfg_attr(
        docsrs,
        doc(cfg(any(feature = "canvas", feature = "glow_canvas")))
    )]
    pub use crate::renderer::widget::canvas;

    #[cfg(any(feature = "qr_code", feature = "glow_qr_code"))]
    #[cfg_attr(
        docsrs,
        doc(cfg(any(feature = "qr_code", feature = "glow_qr_code")))
    )]
    pub use crate::renderer::widget::qr_code;

    #[cfg_attr(docsrs, doc(cfg(feature = "image")))]
    pub mod image {
        //! Display images in your user interface.
<<<<<<< HEAD
        pub use crate::runtime::image::{Handle, Image};
=======
        pub use iced_winit::image::{Handle, Image, Viewer};

        pub use iced_winit::image::viewer;
>>>>>>> c7bb4341
    }

    #[cfg_attr(docsrs, doc(cfg(feature = "svg")))]
    pub mod svg {
        //! Display vector graphics in your user interface.
        pub use crate::runtime::svg::{Handle, Svg};
    }

    #[doc(no_inline)]
    pub use {
        button::Button, checkbox::Checkbox, container::Container, image::Image,
        pane_grid::PaneGrid, pick_list::PickList, progress_bar::ProgressBar,
        radio::Radio, rule::Rule, scrollable::Scrollable, slider::Slider,
        svg::Svg, text_input::TextInput,
    };

    #[cfg(any(feature = "canvas", feature = "glow_canvas"))]
    #[doc(no_inline)]
    pub use canvas::Canvas;

    #[cfg(any(feature = "qr_code", feature = "glow_qr_code"))]
    #[doc(no_inline)]
    pub use qr_code::QRCode;
}

#[cfg(target_arch = "wasm32")]
mod platform {
    pub use iced_web::widget::*;
}

pub use platform::*;<|MERGE_RESOLUTION|>--- conflicted
+++ resolved
@@ -37,13 +37,8 @@
     #[cfg_attr(docsrs, doc(cfg(feature = "image")))]
     pub mod image {
         //! Display images in your user interface.
-<<<<<<< HEAD
-        pub use crate::runtime::image::{Handle, Image};
-=======
-        pub use iced_winit::image::{Handle, Image, Viewer};
-
-        pub use iced_winit::image::viewer;
->>>>>>> c7bb4341
+        pub use crate::runtime::image::viewer;
+        pub use crate::runtime::image::{Handle, Image, Viewer};
     }
 
     #[cfg_attr(docsrs, doc(cfg(feature = "svg")))]

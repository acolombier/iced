//! Connect a window with a renderer.
use crate::core::Color;
use crate::graphics;
use crate::graphics::compositor;
use crate::graphics::{Error, Primitive, Viewport};
use crate::{Backend, Renderer, Settings};

use futures::stream::{self, StreamExt};

use raw_window_handle::{HasRawDisplayHandle, HasRawWindowHandle};

use std::marker::PhantomData;

/// A window graphics backend for iced powered by `wgpu`.
#[allow(missing_debug_implementations)]
pub struct Compositor<Theme> {
    settings: Settings,
    instance: wgpu::Instance,
    adapter: wgpu::Adapter,
    device: wgpu::Device,
    queue: wgpu::Queue,
    format: wgpu::TextureFormat,
    theme: PhantomData<Theme>,
}

impl<Theme> Compositor<Theme> {
    /// Requests a new [`Compositor`] with the given [`Settings`].
    ///
    /// Returns `None` if no compatible graphics adapter could be found.
    pub async fn request<W: HasRawWindowHandle + HasRawDisplayHandle>(
        settings: Settings,
        compatible_window: Option<&W>,
    ) -> Option<Self> {
        let instance = wgpu::Instance::new(wgpu::InstanceDescriptor {
            backends: settings.internal_backend,
            ..Default::default()
        });

        log::info!("{:#?}", settings);

        #[cfg(not(target_arch = "wasm32"))]
        if log::max_level() >= log::LevelFilter::Info {
            let available_adapters: Vec<_> = instance
                .enumerate_adapters(settings.internal_backend)
                .map(|adapter| adapter.get_info())
                .collect();
            log::info!("Available adapters: {:#?}", available_adapters);
        }

        #[allow(unsafe_code)]
        let compatible_surface = compatible_window
            .and_then(|window| unsafe { instance.create_surface(window).ok() });

        let adapter = instance
            .request_adapter(&wgpu::RequestAdapterOptions {
                power_preference: if settings.antialiasing.is_none() {
                    wgpu::PowerPreference::LowPower
                } else {
                    wgpu::PowerPreference::HighPerformance
                },
                compatible_surface: compatible_surface.as_ref(),
                force_fallback_adapter: false,
            })
            .await?;

        log::info!("Selected: {:#?}", adapter.get_info());

        let format = compatible_surface.as_ref().and_then(|surface| {
<<<<<<< HEAD
            surface.get_capabilities(&adapter).formats.first().copied()
=======
            let capabilities = surface.get_capabilities(&adapter);

            capabilities
                .formats
                .iter()
                .filter(|format| format.describe().srgb)
                .copied()
                .next()
                .or_else(|| {
                    log::warn!("No sRGB format found!");

                    capabilities.formats.first().copied()
                })
>>>>>>> 4b05f42f
        })?;

        log::info!("Selected format: {:?}", format);

        #[cfg(target_arch = "wasm32")]
        let limits = [wgpu::Limits::downlevel_webgl2_defaults()
            .using_resolution(adapter.limits())];

        #[cfg(not(target_arch = "wasm32"))]
        let limits =
            [wgpu::Limits::default(), wgpu::Limits::downlevel_defaults()];

        let limits = limits.into_iter().map(|limits| wgpu::Limits {
            max_bind_groups: 2,
            ..limits
        });

        let (device, queue) = stream::iter(limits)
            .filter_map(|limits| async {
                adapter.request_device(
                    &wgpu::DeviceDescriptor {
                        label: Some(
                            "iced_wgpu::window::compositor device descriptor",
                        ),
                        features: wgpu::Features::empty(),
                        limits,
                    },
                    None,
                ).await.ok()
            })
            .boxed()
            .next()
            .await?;

        Some(Compositor {
            instance,
            settings,
            adapter,
            device,
            queue,
            format,
            theme: PhantomData,
        })
    }

    /// Creates a new rendering [`Backend`] for this [`Compositor`].
    pub fn create_backend(&self) -> Backend {
        Backend::new(&self.device, &self.queue, self.settings, self.format)
    }
}

/// Creates a [`Compositor`] and its [`Backend`] for the given [`Settings`] and
/// window.
pub fn new<Theme, W: HasRawWindowHandle + HasRawDisplayHandle>(
    settings: Settings,
    compatible_window: Option<&W>,
) -> Result<(Compositor<Theme>, Backend), Error> {
    let compositor = futures::executor::block_on(Compositor::request(
        settings,
        compatible_window,
    ))
    .ok_or(Error::GraphicsAdapterNotFound)?;

    let backend = compositor.create_backend();

    Ok((compositor, backend))
}

/// Presents the given primitives with the given [`Compositor`] and [`Backend`].
pub fn present<Theme, T: AsRef<str>>(
    compositor: &mut Compositor<Theme>,
    backend: &mut Backend,
    surface: &mut wgpu::Surface,
    primitives: &[Primitive],
    viewport: &Viewport,
    background_color: Color,
    overlay: &[T],
) -> Result<(), compositor::SurfaceError> {
    match surface.get_current_texture() {
        Ok(frame) => {
            let mut encoder = compositor.device.create_command_encoder(
                &wgpu::CommandEncoderDescriptor {
                    label: Some("iced_wgpu encoder"),
                },
            );

            let view = &frame
                .texture
                .create_view(&wgpu::TextureViewDescriptor::default());

            backend.present(
                &compositor.device,
                &compositor.queue,
                &mut encoder,
                Some(background_color),
                view,
                primitives,
                viewport,
                overlay,
            );

            // Submit work
            let _submission = compositor.queue.submit(Some(encoder.finish()));
            frame.present();

            Ok(())
        }
        Err(error) => match error {
            wgpu::SurfaceError::Timeout => {
                Err(compositor::SurfaceError::Timeout)
            }
            wgpu::SurfaceError::Outdated => {
                Err(compositor::SurfaceError::Outdated)
            }
            wgpu::SurfaceError::Lost => Err(compositor::SurfaceError::Lost),
            wgpu::SurfaceError::OutOfMemory => {
                Err(compositor::SurfaceError::OutOfMemory)
            }
        },
    }
}

impl<Theme> graphics::Compositor for Compositor<Theme> {
    type Settings = Settings;
    type Renderer = Renderer<Theme>;
    type Surface = wgpu::Surface;

    fn new<W: HasRawWindowHandle + HasRawDisplayHandle>(
        settings: Self::Settings,
        compatible_window: Option<&W>,
    ) -> Result<(Self, Self::Renderer), Error> {
        let (compositor, backend) = new(settings, compatible_window)?;

        Ok((compositor, Renderer::new(backend)))
    }

    fn create_surface<W: HasRawWindowHandle + HasRawDisplayHandle>(
        &mut self,
        window: &W,
        width: u32,
        height: u32,
    ) -> wgpu::Surface {
        #[allow(unsafe_code)]
<<<<<<< HEAD
        let mut surface = unsafe { self.instance.create_surface(window) }
            .expect("Create surface");

        self.configure_surface(&mut surface, width, height);

        surface
=======
        unsafe {
            self.instance
                .create_surface(window)
                .expect("Create surface")
        }
>>>>>>> 4b05f42f
    }

    fn configure_surface(
        &mut self,
        surface: &mut Self::Surface,
        width: u32,
        height: u32,
    ) {
        surface.configure(
            &self.device,
            &wgpu::SurfaceConfiguration {
                usage: wgpu::TextureUsages::RENDER_ATTACHMENT,
                format: self.format,
                present_mode: self.settings.present_mode,
                width,
                height,
                alpha_mode: wgpu::CompositeAlphaMode::Auto,
                view_formats: vec![],
            },
        );
    }

    fn fetch_information(&self) -> compositor::Information {
        let information = self.adapter.get_info();

        compositor::Information {
            adapter: information.name,
            backend: format!("{:?}", information.backend),
        }
    }

    fn present<T: AsRef<str>>(
        &mut self,
        renderer: &mut Self::Renderer,
        surface: &mut Self::Surface,
        viewport: &Viewport,
        background_color: Color,
        overlay: &[T],
    ) -> Result<(), compositor::SurfaceError> {
        renderer.with_primitives(|backend, primitives| {
            present(
                self,
                backend,
                surface,
                primitives,
                viewport,
                background_color,
                overlay,
            )
        })
    }
}<|MERGE_RESOLUTION|>--- conflicted
+++ resolved
@@ -66,9 +66,6 @@
         log::info!("Selected: {:#?}", adapter.get_info());
 
         let format = compatible_surface.as_ref().and_then(|surface| {
-<<<<<<< HEAD
-            surface.get_capabilities(&adapter).formats.first().copied()
-=======
             let capabilities = surface.get_capabilities(&adapter);
 
             capabilities
@@ -82,7 +79,6 @@
 
                     capabilities.formats.first().copied()
                 })
->>>>>>> 4b05f42f
         })?;
 
         log::info!("Selected format: {:?}", format);
@@ -226,20 +222,12 @@
         height: u32,
     ) -> wgpu::Surface {
         #[allow(unsafe_code)]
-<<<<<<< HEAD
         let mut surface = unsafe { self.instance.create_surface(window) }
             .expect("Create surface");
 
         self.configure_surface(&mut surface, width, height);
 
         surface
-=======
-        unsafe {
-            self.instance
-                .create_surface(window)
-                .expect("Create surface")
-        }
->>>>>>> 4b05f42f
     }
 
     fn configure_surface(

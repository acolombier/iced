[package]
name = "iced"
version = "0.9.0"
authors = ["Héctor Ramón Jiménez <hector0193@gmail.com>"]
edition = "2021"
description = "A cross-platform GUI library inspired by Elm"
license = "MIT"
repository = "https://github.com/iced-rs/iced"
documentation = "https://docs.rs/iced"
readme = "README.md"
keywords = ["gui", "ui", "graphics", "interface", "widgets"]
categories = ["gui"]

[features]
default = ["wgpu", "tiny-skia"]
# Enable the `wgpu` GPU-accelerated renderer backend
wgpu = ["iced_renderer/wgpu"]
# Enable the `tiny-skia` software renderer backend
tiny-skia = ["iced_renderer/tiny-skia"]
# Enables the `Image` widget
image = ["iced_widget/image", "image_rs"]
# Enables the `Svg` widget
svg = ["iced_widget/svg"]
# Enables the `Canvas` widget
canvas = ["iced_widget/canvas"]
# Enables the `QRCode` widget
qr_code = ["iced_widget/qr_code"]
# Enables lazy widgets
lazy = ["iced_widget/lazy"]
# Enables a debug view in native platforms (press F12)
debug = ["iced_winit/debug"]
# Enables `tokio` as the `executor::Default` on native platforms
tokio = ["iced_futures/tokio"]
# Enables `async-std` as the `executor::Default` on native platforms
async-std = ["iced_futures/async-std"]
# Enables `smol` as the `executor::Default` on native platforms
smol = ["iced_futures/smol"]
# Enables advanced color conversion via `palette`
palette = ["iced_core/palette"]
# Enables querying system information
system = ["iced_winit/system"]
# Enables the advanced module
advanced = []

[badges]
maintenance = { status = "actively-developed" }

[workspace]
members = [
    "core",
    "futures",
    "graphics",
    "runtime",
    "renderer",
    "style",
    "tiny_skia",
    "wgpu",
    "widget",
    "winit",
    "examples/*",
]

[dependencies]
iced_core = { version = "0.9", path = "core" }
iced_futures = { version = "0.6", path = "futures" }
<<<<<<< HEAD
iced_renderer = { version = "0.1", path = "renderer" }
iced_widget = { version = "0.1", path = "widget" }
iced_winit = { version = "0.8", path = "winit", features = ["application"] }
thiserror = "1"
=======
iced_native = { version = "0.10", path = "native" }
iced_graphics = { version = "0.8", path = "graphics" }
iced_winit = { version = "0.9", path = "winit", features = ["application"] }
iced_glutin = { version = "0.8", path = "glutin", optional = true }
iced_glow = { version = "0.8", path = "glow", optional = true }
thiserror = "1.0"
>>>>>>> 4b05f42f

[dependencies.image_rs]
version = "0.24"
package = "image"
optional = true

<<<<<<< HEAD
=======
[target.'cfg(not(target_arch = "wasm32"))'.dependencies]
iced_wgpu = { version = "0.10", path = "wgpu", optional = true }

[target.'cfg(target_arch = "wasm32")'.dependencies]
iced_wgpu = { version = "0.10", path = "wgpu", features = ["webgl"], optional = true }

>>>>>>> 4b05f42f
[package.metadata.docs.rs]
rustdoc-args = ["--cfg", "docsrs"]
features = ["image", "svg", "canvas", "qr_code"]

[profile.release-opt]
inherits = "release"
codegen-units = 1
debug = false
lto = true
incremental = false
opt-level = 3
overflow-checks = false
strip = "debuginfo"<|MERGE_RESOLUTION|>--- conflicted
+++ resolved
@@ -63,34 +63,16 @@
 [dependencies]
 iced_core = { version = "0.9", path = "core" }
 iced_futures = { version = "0.6", path = "futures" }
-<<<<<<< HEAD
 iced_renderer = { version = "0.1", path = "renderer" }
 iced_widget = { version = "0.1", path = "widget" }
-iced_winit = { version = "0.8", path = "winit", features = ["application"] }
+iced_winit = { version = "0.9", path = "winit", features = ["application"] }
 thiserror = "1"
-=======
-iced_native = { version = "0.10", path = "native" }
-iced_graphics = { version = "0.8", path = "graphics" }
-iced_winit = { version = "0.9", path = "winit", features = ["application"] }
-iced_glutin = { version = "0.8", path = "glutin", optional = true }
-iced_glow = { version = "0.8", path = "glow", optional = true }
-thiserror = "1.0"
->>>>>>> 4b05f42f
 
 [dependencies.image_rs]
 version = "0.24"
 package = "image"
 optional = true
 
-<<<<<<< HEAD
-=======
-[target.'cfg(not(target_arch = "wasm32"))'.dependencies]
-iced_wgpu = { version = "0.10", path = "wgpu", optional = true }
-
-[target.'cfg(target_arch = "wasm32")'.dependencies]
-iced_wgpu = { version = "0.10", path = "wgpu", features = ["webgl"], optional = true }
-
->>>>>>> 4b05f42f
 [package.metadata.docs.rs]
 rustdoc-args = ["--cfg", "docsrs"]
 features = ["image", "svg", "canvas", "qr_code"]
